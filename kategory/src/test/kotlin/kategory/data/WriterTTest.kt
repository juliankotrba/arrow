package kategory

import io.kotlintest.KTestJUnitRunner
import io.kotlintest.matchers.shouldBe
import io.kotlintest.properties.forAll
import org.junit.runner.RunWith

@RunWith(KTestJUnitRunner::class)
class WriterTTest : UnitSpec() {
    init {

<<<<<<< HEAD
        testLaws(MonadLaws.laws(WriterT.monad(NonEmptyList, IntMonoid), Eq.any()))
        testLaws(MonoidKLaws.laws(
                WriterT.monoidK<ListKWHK, Int>(ListKW.monad(), ListKW.monoidK()),
                WriterT.applicative(ListKW.monad(), IntMonoid),
                object : Eq<WriterTKind<ListKWHK, Int, Int>> {
                    override fun eqv(a: WriterTKind<ListKWHK, Int, Int>, b: WriterTKind<ListKWHK, Int, Int>): Boolean =
                            a.ev().value == b.ev().value
                }))
=======
        testLaws(MonadLaws.laws(WriterT.monad(NonEmptyList.monad(), IntMonoid), Eq.any()))
        testLaws(MonoidKLaws.laws<WriterTKindPartial<OptionHK, Int>>(
                WriterT.monoidK(Option.monad(), OptionMonoidK()),
                WriterT.applicative(Option.monad(), IntMonoid),
                WriterT.invoke(Option(Tuple2(1, 2)), Option.monad()),
                Eq.any(),
                Eq.any()))
>>>>>>> 2aa428c6

        testLaws(MonadWriterLaws.laws(WriterT.monad(Option.monad(), IntMonoid),
                WriterT.monadWriter(Option.monad(), IntMonoid),
                IntMonoid,
                genIntSmall(),
                genTuple(genIntSmall(), genIntSmall()),
                object : Eq<HK<WriterTKindPartial<OptionHK, Int>, Int>> {
                    override fun eqv(a: HK<WriterTKindPartial<OptionHK, Int>, Int>, b: HK<WriterTKindPartial<OptionHK, Int>, Int>): Boolean =
                            a.ev().value.ev().let { optionA: Option<Tuple2<Int, Int>> ->
                                val optionB = a.ev().value.ev()
                                optionA.fold({ optionB.fold({ true }, { false }) }, { value: Tuple2<Int, Int> -> optionB.fold({ false }, { value == it }) })
                            }
                },
                object : Eq<HK<WriterTKindPartial<OptionHK, Int>, Tuple2<Int, Int>>> {
                    override fun eqv(a: HK<WriterTKindPartial<OptionHK, Int>, Tuple2<Int, Int>>, b: HK<WriterTKindPartial<OptionHK, Int>, Tuple2<Int, Int>>): Boolean =
                            a.ev().value.ev().let { optionA: Option<Tuple2<Int, Tuple2<Int, Int>>> ->
                                val optionB = a.ev().value.ev()
                                optionA.fold({ optionB.fold({ true }, { false }) }, { value: Tuple2<Int, Tuple2<Int, Int>> -> optionB.fold({ false }, { value == it }) })
                            }
                }
        ))

<<<<<<< HEAD
        "tell should accumulate write" {
            forAll { a: Int ->
                val right = WriterT(Id(NonEmptyList.of(a) toT a))
                val mapped = right.tell(NonEmptyList.of(a), NonEmptyList.semigroup()).value.ev()
                val expected = WriterT(Id(NonEmptyList.of(a, a) toT a)).value.ev()

                expected == mapped
            }
        }

        "value should accumulate value" {
            forAll { a: Int ->
                val right = WriterT(Id(NonEmptyList.of(a) toT a))
                val mapped = right.content().ev().value
                val expected = a

                expected == mapped
            }
        }

        "write should return accumulated write" {
            forAll { a: Int ->
                val right = WriterT(Id(NonEmptyList.of(a) toT a))
                val mapped = right.write().ev().value
                val expected = NonEmptyList.of(a)

                expected == mapped
            }
        }

        "reset should return write to its initial value" {
            forAll { a: Int ->
                val right = WriterT(Id(Option(NonEmptyList.of(a)) toT a))
                val mapped = right.reset(Option.monoid(NonEmptyList.semigroup<Int>())).value.ev()
                val expected: Id<Tuple2<Option<Int>, Int>> = WriterT(Id(Option.None toT a)).value.ev()

                expected == mapped
            }
        }

        "map should modify value" {
            forAll { a: Int ->
                val right = WriterT(Id(NonEmptyList.of(a) toT a))
                val mapped = right.map({ "$it power" }).value.ev()
                val expected = WriterT(Id(NonEmptyList.of(a) toT "$a power")).value.ev()

                expected == mapped
            }
        }

        "mapAcc should modify write" {
            forAll { a: Int ->
                val write = NonEmptyList.of(a)
                val right = WriterT(Id(write toT a))
                val mapped = right.mapAcc({ "$it power" }).value.ev()
                val expected = WriterT(Id("$write power" toT a)).value.ev()

                expected == mapped
            }
        }

        "bimap should modify both" {
            forAll { a: Int ->
                val write = NonEmptyList.of(a)
                val right = WriterT(Id(write toT a))
                val mapped = right.bimap({ "$it power" }, { "$it power" }).value.ev()
                val expected = WriterT(Id("$write power" toT "$a power")).value.ev()

                expected == mapped
            }
        }

        "swap should swap both" {
            forAll { a: Int ->
                val write = NonEmptyList.of(a)
                val right = WriterT(Id(write toT a))
                val mapped = right.swap().value.ev()
                val expected = WriterT(Id(a toT write)).value.ev()

                expected == mapped
            }
        }

        "flatMap should combine the writer and map the left side of the tuple" {
            forAll { a: Int ->
                val right = WriterT(NonEmptyList.of(NonEmptyList.of(a) toT a))
                val mapped = right.flatMap({ WriterT(NonEmptyList.of(NonEmptyList.of(a) toT it + 1)) }, NonEmptyList.semigroup<Int>()).value.ev()
                val expected = WriterT.both<NonEmptyListHK, NonEmptyList<Int>, Int>(NonEmptyList.of(a, a), a + 1).value.ev()

                mapped == expected
            }
        }

        "semiFlatMap should combine the writer and map the left side of the tuple" {
            forAll { num: Int ->
                val right: WriterT<IdHK, NonEmptyList<Int>, Int> = WriterT(Id(NonEmptyList.of(num) toT num))
                val calculated = right.semiflatMap({ Id(it > 0) }, NonEmptyList.semigroup<Int>()).value.ev()
                val expected = WriterT(Id(NonEmptyList.of(num, num) toT (num > 0))).value.ev()

                calculated == expected
            }
        }


        "subFlatMap should combine the writer and map the left side of the tuple" {
            forAll { num: Int ->
                val right: WriterT<IdHK, NonEmptyList<Int>, Int> = WriterT(Id(NonEmptyList.of(num) toT num))
                val calculated = right.subflatMap { NonEmptyList.of(it + 1) toT (it > 0) }
                val expected = WriterT(Id(NonEmptyList.of(num + 1) toT (num > 0)))

                calculated == expected
            }
        }

        "WriterTMonad#flatMap should be consistent with WriterT#flatMap" {
            forAll { a: Int ->
                val x = { b: Int -> WriterT.pure<IdHK, Int, Int>(b * a) }
                val option = WriterT.pure<IdHK, Int, Int>(a)
                option.flatMap(x, IntMonoid) == WriterT.monad(Id, IntMonoid).flatMap(option, x)
            }
        }

        "WriterTMonad#tailRecM should execute and terminate without blowing up the stack" {
            forAll { a: Int ->
                val value: WriterT<IdHK, Int, Int> = WriterT.monad(Id, IntMonoid).tailRecM(a) { b ->
                    WriterT.pure<IdHK, Int, Either<Int, Int>>(Either.Right(b * a))
                }.ev()
                val expected = WriterT.pure<IdHK, Int, Int>(a * a)

                expected == value
            }
        }

        "WriterTMonad#binding should for comprehend over option" {
            val M = WriterT.monad(NonEmptyList, IntMonoid)
            val result = M.binding {
                val x = M.pure(1).bind()
                val y = bind { M.pure(1) }
                yields(x + y)
            }
            result shouldBe M.pure(2)
        }

        "Cartesian builder should build products over option" {
            WriterT.monad(NonEmptyList, IntMonoid).map(WriterT.pure(1), WriterT.pure("a"), WriterT.pure(true), { (a, b, c) ->
                "$a $b $c"
            }) shouldBe WriterT.pure<NonEmptyListHK, Int, String>("1 a true")
        }

        "Cartesian builder works inside for comprehensions" {
            val M = WriterT.monad(NonEmptyList, IntMonoid)
            val result = M.binding {
                val (x, y, z) = M.tupled(M.pure(1), M.pure(1), M.pure(1)).bind()
                val a = bind { M.pure(1) }
                yields(x + y + z + a)
            }
            result shouldBe M.pure(4)
        }
=======
>>>>>>> 2aa428c6
    }
}<|MERGE_RESOLUTION|>--- conflicted
+++ resolved
@@ -1,16 +1,12 @@
 package kategory
 
 import io.kotlintest.KTestJUnitRunner
-import io.kotlintest.matchers.shouldBe
-import io.kotlintest.properties.forAll
 import org.junit.runner.RunWith
 
 @RunWith(KTestJUnitRunner::class)
 class WriterTTest : UnitSpec() {
     init {
-
-<<<<<<< HEAD
-        testLaws(MonadLaws.laws(WriterT.monad(NonEmptyList, IntMonoid), Eq.any()))
+        testLaws(MonadLaws.laws(WriterT.monad(NonEmptyList.monad(), IntMonoid), Eq.any()))
         testLaws(MonoidKLaws.laws(
                 WriterT.monoidK<ListKWHK, Int>(ListKW.monad(), ListKW.monoidK()),
                 WriterT.applicative(ListKW.monad(), IntMonoid),
@@ -18,15 +14,6 @@
                     override fun eqv(a: WriterTKind<ListKWHK, Int, Int>, b: WriterTKind<ListKWHK, Int, Int>): Boolean =
                             a.ev().value == b.ev().value
                 }))
-=======
-        testLaws(MonadLaws.laws(WriterT.monad(NonEmptyList.monad(), IntMonoid), Eq.any()))
-        testLaws(MonoidKLaws.laws<WriterTKindPartial<OptionHK, Int>>(
-                WriterT.monoidK(Option.monad(), OptionMonoidK()),
-                WriterT.applicative(Option.monad(), IntMonoid),
-                WriterT.invoke(Option(Tuple2(1, 2)), Option.monad()),
-                Eq.any(),
-                Eq.any()))
->>>>>>> 2aa428c6
 
         testLaws(MonadWriterLaws.laws(WriterT.monad(Option.monad(), IntMonoid),
                 WriterT.monadWriter(Option.monad(), IntMonoid),
@@ -48,167 +35,5 @@
                             }
                 }
         ))
-
-<<<<<<< HEAD
-        "tell should accumulate write" {
-            forAll { a: Int ->
-                val right = WriterT(Id(NonEmptyList.of(a) toT a))
-                val mapped = right.tell(NonEmptyList.of(a), NonEmptyList.semigroup()).value.ev()
-                val expected = WriterT(Id(NonEmptyList.of(a, a) toT a)).value.ev()
-
-                expected == mapped
-            }
-        }
-
-        "value should accumulate value" {
-            forAll { a: Int ->
-                val right = WriterT(Id(NonEmptyList.of(a) toT a))
-                val mapped = right.content().ev().value
-                val expected = a
-
-                expected == mapped
-            }
-        }
-
-        "write should return accumulated write" {
-            forAll { a: Int ->
-                val right = WriterT(Id(NonEmptyList.of(a) toT a))
-                val mapped = right.write().ev().value
-                val expected = NonEmptyList.of(a)
-
-                expected == mapped
-            }
-        }
-
-        "reset should return write to its initial value" {
-            forAll { a: Int ->
-                val right = WriterT(Id(Option(NonEmptyList.of(a)) toT a))
-                val mapped = right.reset(Option.monoid(NonEmptyList.semigroup<Int>())).value.ev()
-                val expected: Id<Tuple2<Option<Int>, Int>> = WriterT(Id(Option.None toT a)).value.ev()
-
-                expected == mapped
-            }
-        }
-
-        "map should modify value" {
-            forAll { a: Int ->
-                val right = WriterT(Id(NonEmptyList.of(a) toT a))
-                val mapped = right.map({ "$it power" }).value.ev()
-                val expected = WriterT(Id(NonEmptyList.of(a) toT "$a power")).value.ev()
-
-                expected == mapped
-            }
-        }
-
-        "mapAcc should modify write" {
-            forAll { a: Int ->
-                val write = NonEmptyList.of(a)
-                val right = WriterT(Id(write toT a))
-                val mapped = right.mapAcc({ "$it power" }).value.ev()
-                val expected = WriterT(Id("$write power" toT a)).value.ev()
-
-                expected == mapped
-            }
-        }
-
-        "bimap should modify both" {
-            forAll { a: Int ->
-                val write = NonEmptyList.of(a)
-                val right = WriterT(Id(write toT a))
-                val mapped = right.bimap({ "$it power" }, { "$it power" }).value.ev()
-                val expected = WriterT(Id("$write power" toT "$a power")).value.ev()
-
-                expected == mapped
-            }
-        }
-
-        "swap should swap both" {
-            forAll { a: Int ->
-                val write = NonEmptyList.of(a)
-                val right = WriterT(Id(write toT a))
-                val mapped = right.swap().value.ev()
-                val expected = WriterT(Id(a toT write)).value.ev()
-
-                expected == mapped
-            }
-        }
-
-        "flatMap should combine the writer and map the left side of the tuple" {
-            forAll { a: Int ->
-                val right = WriterT(NonEmptyList.of(NonEmptyList.of(a) toT a))
-                val mapped = right.flatMap({ WriterT(NonEmptyList.of(NonEmptyList.of(a) toT it + 1)) }, NonEmptyList.semigroup<Int>()).value.ev()
-                val expected = WriterT.both<NonEmptyListHK, NonEmptyList<Int>, Int>(NonEmptyList.of(a, a), a + 1).value.ev()
-
-                mapped == expected
-            }
-        }
-
-        "semiFlatMap should combine the writer and map the left side of the tuple" {
-            forAll { num: Int ->
-                val right: WriterT<IdHK, NonEmptyList<Int>, Int> = WriterT(Id(NonEmptyList.of(num) toT num))
-                val calculated = right.semiflatMap({ Id(it > 0) }, NonEmptyList.semigroup<Int>()).value.ev()
-                val expected = WriterT(Id(NonEmptyList.of(num, num) toT (num > 0))).value.ev()
-
-                calculated == expected
-            }
-        }
-
-
-        "subFlatMap should combine the writer and map the left side of the tuple" {
-            forAll { num: Int ->
-                val right: WriterT<IdHK, NonEmptyList<Int>, Int> = WriterT(Id(NonEmptyList.of(num) toT num))
-                val calculated = right.subflatMap { NonEmptyList.of(it + 1) toT (it > 0) }
-                val expected = WriterT(Id(NonEmptyList.of(num + 1) toT (num > 0)))
-
-                calculated == expected
-            }
-        }
-
-        "WriterTMonad#flatMap should be consistent with WriterT#flatMap" {
-            forAll { a: Int ->
-                val x = { b: Int -> WriterT.pure<IdHK, Int, Int>(b * a) }
-                val option = WriterT.pure<IdHK, Int, Int>(a)
-                option.flatMap(x, IntMonoid) == WriterT.monad(Id, IntMonoid).flatMap(option, x)
-            }
-        }
-
-        "WriterTMonad#tailRecM should execute and terminate without blowing up the stack" {
-            forAll { a: Int ->
-                val value: WriterT<IdHK, Int, Int> = WriterT.monad(Id, IntMonoid).tailRecM(a) { b ->
-                    WriterT.pure<IdHK, Int, Either<Int, Int>>(Either.Right(b * a))
-                }.ev()
-                val expected = WriterT.pure<IdHK, Int, Int>(a * a)
-
-                expected == value
-            }
-        }
-
-        "WriterTMonad#binding should for comprehend over option" {
-            val M = WriterT.monad(NonEmptyList, IntMonoid)
-            val result = M.binding {
-                val x = M.pure(1).bind()
-                val y = bind { M.pure(1) }
-                yields(x + y)
-            }
-            result shouldBe M.pure(2)
-        }
-
-        "Cartesian builder should build products over option" {
-            WriterT.monad(NonEmptyList, IntMonoid).map(WriterT.pure(1), WriterT.pure("a"), WriterT.pure(true), { (a, b, c) ->
-                "$a $b $c"
-            }) shouldBe WriterT.pure<NonEmptyListHK, Int, String>("1 a true")
-        }
-
-        "Cartesian builder works inside for comprehensions" {
-            val M = WriterT.monad(NonEmptyList, IntMonoid)
-            val result = M.binding {
-                val (x, y, z) = M.tupled(M.pure(1), M.pure(1), M.pure(1)).bind()
-                val a = bind { M.pure(1) }
-                yields(x + y + z + a)
-            }
-            result shouldBe M.pure(4)
-        }
-=======
->>>>>>> 2aa428c6
     }
 }