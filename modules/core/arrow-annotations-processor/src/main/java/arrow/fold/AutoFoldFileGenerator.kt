package arrow.fold

import arrow.common.utils.fullName
<<<<<<< HEAD
import arrow.common.utils.nextGenericParam
=======
import arrow.common.utils.knownError
import arrow.common.utils.removeBackticks
>>>>>>> 6cdacfc6
import me.eugeniomarletti.kotlin.metadata.escapedClassName
import java.io.File

class AutoFoldFileGenerator(
  private val annotatedList: Collection<AnnotatedFold>,
  private val generatedDir: File
) {

  fun generate() = annotatedList.map(this::processElement)
    .map { (element, fold) ->
      "${foldAnnotationClass.simpleName}.${element.type.simpleName.toString().toLowerCase()}.kt" to
        fileHeader(element.classData.`package`.escapedClassName) + fold
    }.map { (name, fileString) -> File(generatedDir, name).writeText(fileString) }

  private fun processElement(annotatedFold: AnnotatedFold): Pair<AnnotatedFold, String> =
    annotatedFold to annotatedFold.targets.let { targets ->
      val sourceClassName = annotatedFold.classData.fullName.escapedClassName
      val sumTypeParams = typeParams(annotatedFold.typeParams)
      val returnType = annotatedFold.typeParams.nextGenericParam()
      val functionTypeParams = functionTypeParams(annotatedFold.typeParams, returnType)

      """inline fun $functionTypeParams $sourceClassName$sumTypeParams.fold(
                |${params(targets, returnType, annotatedFold)}
                |): $returnType = when (this) {
                |${patternMatching(targets)}
                |}
                """.trimMargin()
    }

  private fun typeParams(params: List<String>): String =
    if (params.isNotEmpty()) params.joinToString(prefix = "<", postfix = ">")
    else ""

  private fun params(variants: List<Variant>, returnType: String, annotatedFold: AnnotatedFold): String = variants.joinToString(transform = { variant ->
    if (variant.typeParams.size > annotatedFold.typeParams.size) autoFoldGenericError(annotatedFold, variant)
    else "        crossinline ${variant.simpleName.decapitalize()}: (${variant.fullName.escapedClassName}${typeParams(variant.typeParams)}) -> $returnType"
  }, separator = ",\n")

  private fun fileHeader(packageName: String) = """
    |package $packageName
    |
    |""".trimMargin()

  private fun patternMatching(variants: List<Variant>): String = variants.joinToString(transform = { variant ->
    "    is ${variant.fullName.escapedClassName} -> ${variant.simpleName.decapitalize().escapedClassName}(this)"
  }, separator = "\n")

  private fun functionTypeParams(params: List<String>, returnType: String): String =
    if (params.isEmpty()) "<$returnType>"
    else params.joinToString(prefix = "<", postfix = ", $returnType>")

<<<<<<< HEAD
  fun fileHeader(packageName: String): String =
    """package $packageName
               |
               |""".trimMargin()
=======
  private fun getFoldType(params: List<String>): String {
    fun check(param: String, next: List<String>): String = (param[0] + 1).let {
      if (next.contains(it.toString())) check(next.firstOrNull() ?: "", next.drop(1))
      else it.toString()
    }

    return if (params.isNotEmpty()) check(params.first(), params.drop(1)) else "A"
  }

  private fun autoFoldGenericError(annotatedFold: AnnotatedFold, variant: Variant): Nothing = knownError(
    """
      |@autofold cannot create a fold method for sealed class ${annotatedFold.classData.fullName.escapedClassName.removeBackticks()}
      |sealed class ${annotatedFold.classData.fullName.escapedClassName.removeBackticks()}${typeParams(annotatedFold.typeParams)}
      |${" ".repeat("sealed class ${annotatedFold.classData.fullName.escapedClassName.removeBackticks()}".length)} ^ contains less generic information than variant
      |
      |${variant.fullName.escapedClassName.removeBackticks()}${typeParams(variant.typeParams)}
      |${" ".repeat(variant.fullName.escapedClassName.removeBackticks().length)} ^
      """.trimMargin(), annotatedFold.type)
>>>>>>> 6cdacfc6

}
<|MERGE_RESOLUTION|>--- conflicted
+++ resolved
@@ -1,12 +1,9 @@
 package arrow.fold
 
 import arrow.common.utils.fullName
-<<<<<<< HEAD
 import arrow.common.utils.nextGenericParam
-=======
 import arrow.common.utils.knownError
 import arrow.common.utils.removeBackticks
->>>>>>> 6cdacfc6
 import me.eugeniomarletti.kotlin.metadata.escapedClassName
 import java.io.File
 
@@ -58,21 +55,6 @@
     if (params.isEmpty()) "<$returnType>"
     else params.joinToString(prefix = "<", postfix = ", $returnType>")
 
-<<<<<<< HEAD
-  fun fileHeader(packageName: String): String =
-    """package $packageName
-               |
-               |""".trimMargin()
-=======
-  private fun getFoldType(params: List<String>): String {
-    fun check(param: String, next: List<String>): String = (param[0] + 1).let {
-      if (next.contains(it.toString())) check(next.firstOrNull() ?: "", next.drop(1))
-      else it.toString()
-    }
-
-    return if (params.isNotEmpty()) check(params.first(), params.drop(1)) else "A"
-  }
-
   private fun autoFoldGenericError(annotatedFold: AnnotatedFold, variant: Variant): Nothing = knownError(
     """
       |@autofold cannot create a fold method for sealed class ${annotatedFold.classData.fullName.escapedClassName.removeBackticks()}
@@ -82,6 +64,5 @@
       |${variant.fullName.escapedClassName.removeBackticks()}${typeParams(variant.typeParams)}
       |${" ".repeat(variant.fullName.escapedClassName.removeBackticks().length)} ^
       """.trimMargin(), annotatedFold.type)
->>>>>>> 6cdacfc6
 
 }
