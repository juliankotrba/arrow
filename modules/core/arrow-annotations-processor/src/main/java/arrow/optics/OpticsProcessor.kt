--- conflicted
+++ resolved
@@ -3,12 +3,9 @@
 import arrow.common.messager.logE
 import arrow.common.utils.AbstractProcessor
 import arrow.common.utils.isSealed
-<<<<<<< HEAD
-import arrow.common.utils.knownError
-=======
 import arrow.optics.OpticsTarget.*
 import arrow.optics.OpticsProcessor.ClassType.*
->>>>>>> d3efcd3a
+import arrow.common.utils.knownError
 import com.google.auto.service.AutoService
 import me.eugeniomarletti.kotlin.metadata.KotlinClassMetadata
 import me.eugeniomarletti.kotlin.metadata.isDataClass
@@ -48,31 +45,9 @@
           return@forEach
         }
 
-<<<<<<< HEAD
         if (element.hasNoCompanion) knownError("@optics annotated class $element needs to declare companion object.")
 
-        val normalizedTargets = when {
-          targets.isEmpty() ->
-            when (type) {
-              ClassType.SEALED_CLASS -> listOf(OpticsTarget.PRISM)
-              else -> listOf(OpticsTarget.ISO, OpticsTarget.LENS, OpticsTarget.OPTIONAL, OpticsTarget.DSL)
-            }
-          targets.contains(OpticsTarget.DSL) ->
-            when (type) {
-              ClassType.DATA_CLASS -> targets + listOf(OpticsTarget.LENS, OpticsTarget.OPTIONAL)
-              else -> {
-                logE("Only data classes can have DSL target", element); emptyList()
-              }
-
-            }
-          else -> targets
-        }
-
-        normalizedTargets.forEach { target ->
-
-=======
         element.normalizedTargets().forEach { target ->
->>>>>>> d3efcd3a
           when (target) {
             LENS -> annotatedLenses.addIfNotNull(evalAnnotatedDataClass(element, element.lensErrorMessage))
             PRISM -> annotatedPrisms.addIfNotNull(evalAnnotatedPrismElement(element))
