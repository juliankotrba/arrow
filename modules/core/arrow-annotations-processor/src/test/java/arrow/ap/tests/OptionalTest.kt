package arrow.ap.tests

import arrow.optics.OpticsProcessor

class OptionalTest : APTest("arrow.ap.objects.optional") {

  init {

    testProcessor(AnnotationProcessor(
      name = "Optionals cannot be generated for sealed class",
      sourceFiles = listOf("OptionalSealed.java"),
      errorMessage = """
    |Cannot generate arrow.optics.Optional for arrow.ap.objects.optional.OptionalSealed
    |                                             ^
    |  arrow.optics.OpticsTarget.OPTIONAL is an invalid @optics argument for arrow.ap.objects.optional.OptionalSealed.
    |  It is only valid for data classes.
    """.trimMargin(),
      processor = OpticsProcessor()
    ))

    testProcessor(AnnotationProcessor(
      name = "Optional generation requires companion object declaration",
<<<<<<< HEAD
      sourceFiles = listOf("OptionalCompanion.java"),
      errorMessage = "@optics annotated class arrow.ap.objects.optional.OptionalCompanion needs to declare companion object.",
=======
      sourceFiles = listOf("OptionalWithoutCompanion.java"),
      errorMessage = "@optics annotated class arrow.ap.objects.optional.OptionalWithoutCompanion needs to declare companion object.",
>>>>>>> 6cdacfc6
      processor = OpticsProcessor()
    ))

    testProcessor(AnnotationProcessor(
      name = "Optionals will be generated for data class",
      sourceFiles = listOf("Optional.java"),
      destFile = "Optional.kt",
      processor = OpticsProcessor()
    ))

  }

}<|MERGE_RESOLUTION|>--- conflicted
+++ resolved
@@ -20,13 +20,8 @@
 
     testProcessor(AnnotationProcessor(
       name = "Optional generation requires companion object declaration",
-<<<<<<< HEAD
-      sourceFiles = listOf("OptionalCompanion.java"),
-      errorMessage = "@optics annotated class arrow.ap.objects.optional.OptionalCompanion needs to declare companion object.",
-=======
       sourceFiles = listOf("OptionalWithoutCompanion.java"),
       errorMessage = "@optics annotated class arrow.ap.objects.optional.OptionalWithoutCompanion needs to declare companion object.",
->>>>>>> 6cdacfc6
       processor = OpticsProcessor()
     ))
 
