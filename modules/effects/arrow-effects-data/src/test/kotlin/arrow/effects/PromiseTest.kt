--- conflicted
+++ resolved
@@ -1,14 +1,6 @@
 package arrow.effects
 
 import arrow.core.*
-<<<<<<< HEAD
-import arrow.core.extensions.either.eq.eq
-import arrow.core.extensions.option.eq.eq
-import arrow.effects.extensions.io.async.async
-import arrow.effects.extensions.io.monad.F
-import arrow.effects.extensions.io.monad.flatMap
-import arrow.effects.typeclasses.seconds
-=======
 import arrow.effects.extensions.io.applicative.product
 import arrow.effects.extensions.io.applicativeError.attempt
 import arrow.effects.extensions.io.async.async
@@ -16,7 +8,6 @@
 import arrow.effects.extensions.io.functor.tupleLeft
 import arrow.effects.extensions.io.monad.flatMap
 import arrow.effects.extensions.io.monadDefer.monadDefer
->>>>>>> 72b4c13b
 import arrow.test.UnitSpec
 import arrow.test.generators.genThrowable
 import io.kotlintest.KTestJUnitRunner
@@ -71,16 +62,6 @@
         }
       }
 
-<<<<<<< HEAD
-    "complete twice results in AlreadyFulfilled" {
-      forAll(Gen.int(), Gen.int()) { a, b ->
-        F {
-          val (p) = promise<Int>()
-          p.complete(a).bind()
-          p.complete(b).bind()
-          p.get.bind()
-        }.equalUnderTheLaw(IO.raiseError(Promise.AlreadyFulfilled), EQ())
-=======
       "$label - tryComplete twice returns false" {
         forAll(Gen.int(), Gen.int()) { a, b ->
           promise.flatMap { p ->
@@ -91,17 +72,8 @@
             }
           }.unsafeRunSync() == Tuple2(false, a)
         }
->>>>>>> 72b4c13b
       }
 
-<<<<<<< HEAD
-    "tryComplete" {
-      forAll(Gen.int()) { i ->
-        F {
-          val (p) = promise<Int>()
-          p.tryComplete(i).bind() toT p.get.bind()
-        }.equalUnderTheLaw(IO.just(true toT i), EQ())
-=======
       "$label - error" {
         forAll(genThrowable()) { error ->
           promise.flatMap { p ->
@@ -110,18 +82,8 @@
             }
           }.unsafeRunSync() == Left(error)
         }
->>>>>>> 72b4c13b
       }
 
-<<<<<<< HEAD
-    "tryComplete returns false if already complete" {
-      forAll(Gen.int(), Gen.int()) { a, b ->
-        F {
-          val (p) = promise<Int>()
-          p.complete(a).bind()
-          p.tryComplete(b).bind() toT p.get.bind()
-        }.equalUnderTheLaw(IO.just(false toT a), EQ())
-=======
       "$label - error twice should result in Promise.AlreadyFulfilled" {
         forAll(genThrowable()) { error ->
           promise.flatMap { p ->
@@ -131,7 +93,6 @@
             }
           }.unsafeRunSync() == Tuple2(Left(Promise.AlreadyFulfilled), Left(error))
         }
->>>>>>> 72b4c13b
       }
 
       "$label - tryError" {
@@ -158,16 +119,6 @@
         }
       }
 
-<<<<<<< HEAD
-    "error after completion results in AlreadyFulfilled" {
-      forAll(Gen.int(), genThrowable()) { i, t ->
-        F {
-          val (p) = promise<Int>()
-          p.complete(i).bind()
-          p.error(t).bind()
-          p.get.bind()
-        }.equalUnderTheLaw(IO.raiseError(Promise.AlreadyFulfilled), EQ())
-=======
       "$label - get blocks until set" {
         Ref.of(0, IO.monadDefer()).flatMap { state ->
           promise.flatMap { modifyGate ->
@@ -182,31 +133,12 @@
             }
           }
         }.unsafeRunSync() shouldBe 2
->>>>>>> 72b4c13b
       }
 
-<<<<<<< HEAD
-    "tryError returns false if already completed" {
-      forAll(Gen.int(), genThrowable()) { i, t ->
-        F {
-          val (p) = promise<Int>()
-          p.complete(i).bind()
-          p.tryError(t).bind() toT p.get.bind()
-        }.equalUnderTheLaw(IO.just(false toT i), EQ())
-=======
       "$label - tryGet returns None for empty Promise" {
         promise.flatMap { p -> p.tryGet() }.unsafeRunSync() shouldBe None
->>>>>>> 72b4c13b
       }
 
-<<<<<<< HEAD
-    "tryError" {
-      forAll(genThrowable()) { t ->
-        F {
-          val (p) = promise<Int>()
-          p.tryError(t).bind()
-        }.equalUnderTheLaw(IO.raiseError(t), EQ())
-=======
       "$label - tryGet returns Some for completed promise" {
         forAll(Gen.int()) { a ->
           promise.flatMap { p ->
@@ -215,7 +147,6 @@
             }
           }.unsafeRunSync() == Some(a)
         }
->>>>>>> 72b4c13b
       }
     }
 
