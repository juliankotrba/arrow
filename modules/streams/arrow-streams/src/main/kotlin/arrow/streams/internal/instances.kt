package arrow.streams.internal

import arrow.*
import arrow.core.*
import arrow.effects.typeclasses.*
import arrow.typeclasses.*
import arrow.streams.internal.ap as apply
import arrow.streams.internal.handleErrorWith as handleErrorW
import arrow.streams.internal.bracketCase as bracketC

@extension
@undocumented
interface FreeCFunctor<F> : Functor<FreeCPartialOf<F>> {
  override fun <A, B> FreeCOf<F, A>.map(f: (A) -> B): FreeCOf<F, B> =
    this.fix().map(f)
}

@extension
@undocumented
interface FreeCApplicative<F> : Applicative<FreeCPartialOf<F>> {
  override fun <A> just(a: A): FreeCOf<F, A> =
    FreeC.just(a)

  override fun <A, B> FreeCOf<F, A>.ap(ff: FreeCOf<F, (A) -> B>): FreeCOf<F, B> =
    apply(ff)

}

@extension
@undocumented
interface FreeCMonad<F> : Monad<FreeCPartialOf<F>> {
  override fun <A, B> FreeCOf<F, A>.flatMap(f: (A) -> FreeCOf<F, B>): FreeCOf<F, B> =
    this.fix().flatMap(f)

  override fun <A, B> tailRecM(a: A, f: (A) -> FreeCOf<F, Either<A, B>>): FreeCOf<F, B> =
    FreeC.tailRecM(a) { f(it).fix() }

  override fun <A> just(a: A): FreeCOf<F, A> =
    FreeC.just(a)
}

@extension
@undocumented
interface FreeCApplicativeError<F> : ApplicativeError<FreeCPartialOf<F>, Throwable> {
  override fun <A> raiseError(e: Throwable): FreeCOf<F, A> =
    FreeC.raiseError(e)

  override fun <A> FreeCOf<F, A>.handleErrorWith(f: (Throwable) -> FreeCOf<F, A>): FreeCOf<F, A> =
    handleErrorW(f)

  override fun <A> just(a: A): FreeCOf<F, A> =
    FreeC.just(a)

  override fun <A, B> FreeCOf<F, A>.ap(ff: FreeCOf<F, (A) -> B>): FreeCOf<F, B> =
    apply(ff)

}

@extension
@undocumented
interface FreeCMonadError<F> : MonadError<FreeCPartialOf<F>, Throwable> {
  override fun <A> raiseError(e: Throwable): FreeCOf<F, A> =
    FreeC.raiseError(e)

  override fun <A> FreeCOf<F, A>.handleErrorWith(f: (Throwable) -> FreeCOf<F, A>): FreeCOf<F, A> =
    handleErrorW(f)

  override fun <A> just(a: A): FreeCOf<F, A> =
    FreeC.just(a)

  override fun <A, B> FreeCOf<F, A>.flatMap(f: (A) -> FreeCOf<F, B>): FreeCOf<F, B> =
    this.fix().flatMap(f)

  override fun <A, B> tailRecM(a: A, f: (A) -> FreeCOf<F, Either<A, B>>): FreeCOf<F, B> =
    FreeC.tailRecM(a) { f(it).fix() }

}

@extension
@undocumented
interface FreeCBracket<F> : Bracket<FreeCPartialOf<F>, Throwable>, FreeCMonadError<F> {
  override fun <A, B> FreeCOf<F, A>.bracketCase(release: (A, ExitCase<Throwable>) -> FreeCOf<F, Unit>, use: (A) -> FreeCOf<F, B>): FreeCOf<F, B> =
    bracketC(use, release)
}

@extension
@undocumented
interface FreeCMonadDefer<F> : MonadDefer<FreeCPartialOf<F>>, FreeCBracket<F> {
  override fun <A> defer(fa: () -> FreeCOf<F, A>): FreeCOf<F, A> =
    FreeC.defer(fa)
}

@extension
<<<<<<< HEAD
@undocumented
interface FreeCEq<F, G, A> : Eq<Kind<FreeCPartialOf<F>, A>> {
=======
interface FreeCEq<F, G, A> : Eq<FreeCOf<F, A>> {
>>>>>>> a7bd1461

  fun ME(): MonadError<G, Throwable>

  fun FK(): FunctionK<F, G>

  fun EQFA(): Eq<Kind<G, Option<A>>>

  override fun FreeCOf<F, A>.eqv(b: FreeCOf<F, A>): Boolean = EQFA().run {
    fix().foldMap(FK(), ME()).eqv(b.fix().foldMap(FK(), ME()))
  }
}<|MERGE_RESOLUTION|>--- conflicted
+++ resolved
@@ -91,12 +91,8 @@
 }
 
 @extension
-<<<<<<< HEAD
 @undocumented
-interface FreeCEq<F, G, A> : Eq<Kind<FreeCPartialOf<F>, A>> {
-=======
 interface FreeCEq<F, G, A> : Eq<FreeCOf<F, A>> {
->>>>>>> a7bd1461
 
   fun ME(): MonadError<G, Throwable>
 
